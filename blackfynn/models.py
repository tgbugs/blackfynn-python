--- conflicted
+++ resolved
@@ -3656,16 +3656,12 @@
 
         return versions[-1]
 
-<<<<<<< HEAD
     def _models(self):
         # TODO: batch
         model_names = [self.root_model] + self.included_models
         return {name: self.dataset.get_model(name) for name in model_names}
 
-    def as_dataframe(self, full_models=True):
-=======
-    def as_dataframe(self, columns=None):
->>>>>>> a9dfc70d
+    def as_dataframe(self, columns=None, full_models=True):
         """
         Returns:
             pd.DataFrame:
